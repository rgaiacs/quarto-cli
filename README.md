# Quarto CLI

<<<<<<< HEAD
Quarto is an academic, scientific, and technical publishing system built on [Pandoc](https://pandoc.org).

In addition to the core capabilities of Pandoc, Quarto includes:

1.  Support for integrated output from R and Python via integration with knitr and Jupyter
2.  A project system for rendering groups of documents at once and sharing metadata between them.
3.  Cross references for figures, tables, equations, sections, listings, proofs, and more.
4.  Sophisticated layout for panels of figures, tables, and other content.

Quarto is currently in pre-alpha development, so not generally recommended for everyday use! Documentation on using Quarto will be available soon.

## Installation

You can install an alpha-build of the Quarto command-line tools from here:

<https://github.com/quarto-dev/quarto-cli/releases/tag/v0.1.29>

You can verify that Quarto has been installed correctly with:

``` bash
$ quarto help
```

To install the development version of the Quarto CLI, git clone this repo then run the configure script for your platform (`linux`, `macos`, or `windows`).

``` bash
$ git clone https://github.com/quarto-dev/quarto-cli
$ cd quarto-cli
$ ./configure-macos.sh 
```

## Usage

You can use the `quarto render` command to render plain markdown, R Markdown, or a Jupyter notebook:

``` bash
$ quarto render plain.md
$ quarto render rmarkdown.Rmd
$ quarto render jupyter.ipynb
$ quarto render jupyter.md 
```

Note that the last variation renders a [Jupyter Markdown](https://jupytext.readthedocs.io/en/latest/formats.html#jupytext-markdown) document, which is pure markdown representation of a Jupyter notebook. A markdown file is denoted as Jupyter markdown via the inclusion of a `jupyter` entry in YAML front matter indicating the Jupyter kernel or Jupytext configuration for the document (e.g. `jupyter: python3`).

See `quarto render help` for additional documentation on using the `render` command.

### Formats

Quarto uses Pandoc front-matter to define which format to render and what options to use for that format. For example, this document defines HTML and PDF output (where HTML is the default because it is listed first):

``` yaml
---
title: "My Document"
author: "Jane Doe"
toc: true
toc-depth: 2
format:
  html:
    fontsize: 14
    margin-left: 100px
    margin-right: 100px
    html-math-method: katex
  pdf:
    documentclass: report
    margin-left: 30mm
    margin-right: 30mm
---
```

All pandoc formats (see `pandoc --list-output-formats`) are supported. The YAML metadata provided for each format may include any pandoc [metadata variables](https://pandoc.org/MANUAL.html#variables) or [command-line defaults](https://pandoc.org/MANUAL.html#default-files). All YAML metadata can be provided globally for all formats (as illustrated with `toc` and `toc-depth` above) or on a per-format basis.
=======
Please follow any other instructions provided by the configure `configure-<platform>` to complete configuration. (For example, on a Mac, you can run `./configure-macos.sh` in a terminal to setup the quarto command line tool).

Once you have completed that command, run the command `quarto --help` to confirm that all is well.
>>>>>>> a4f22a4d
<|MERGE_RESOLUTION|>--- conflicted
+++ resolved
@@ -1,6 +1,5 @@
 # Quarto CLI
 
-<<<<<<< HEAD
 Quarto is an academic, scientific, and technical publishing system built on [Pandoc](https://pandoc.org).
 
 In addition to the core capabilities of Pandoc, Quarto includes:
@@ -71,8 +70,3 @@
 ```
 
 All pandoc formats (see `pandoc --list-output-formats`) are supported. The YAML metadata provided for each format may include any pandoc [metadata variables](https://pandoc.org/MANUAL.html#variables) or [command-line defaults](https://pandoc.org/MANUAL.html#default-files). All YAML metadata can be provided globally for all formats (as illustrated with `toc` and `toc-depth` above) or on a per-format basis.
-=======
-Please follow any other instructions provided by the configure `configure-<platform>` to complete configuration. (For example, on a Mac, you can run `./configure-macos.sh` in a terminal to setup the quarto command line tool).
-
-Once you have completed that command, run the command `quarto --help` to confirm that all is well.
->>>>>>> a4f22a4d
