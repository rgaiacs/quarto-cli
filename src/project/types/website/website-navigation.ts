--- conflicted
+++ resolved
@@ -466,11 +466,7 @@
                 const linkEl = doc.createElement("a");
                 linkEl.setAttribute("href", item.href);
                 if (typeof (contents) === "string") {
-<<<<<<< HEAD
-                  linkEl.innerText = contents;
-=======
                   linkEl.innerHTML = contents;
->>>>>>> 95a67d60
                 } else {
                   linkEl.appendChild(contents);
                 }
@@ -1057,9 +1053,6 @@
           } else {
             if (item.contents) {
               if (makeBreadCrumbs(href, item.contents)) {
-<<<<<<< HEAD
-                crumbs.push(item);
-=======
                 // If this 'section' doesn't have an href, then just use the first
                 // child as the href
                 const breadCrumbItem = { ...item };
@@ -1071,7 +1064,6 @@
                 }
 
                 crumbs.push(breadCrumbItem);
->>>>>>> 95a67d60
                 return true;
               }
             }
