/*
<<<<<<< HEAD
 * publish.ts
 *
 * Copyright (C) 2020 by RStudio, PBC
 *
 */
=======
* publish.ts
*
* Copyright (C) 2020-2022 Posit Software, PBC
*
*/
>>>>>>> 1741ba54

import * as ld from "../core/lodash.ts";

import { existsSync, walkSync } from "fs/mod.ts";

import {
  basename,
  dirname,
  extname,
  isAbsolute,
  join,
  relative,
} from "path/mod.ts";

import {
  AccountToken,
  PublishFiles,
  PublishProvider,
  InputMetadata,
} from "./provider.ts";

import { PublishOptions } from "./types.ts";

import { render, renderServices } from "../command/render/render-shared.ts";
import { projectOutputDir } from "../project/project-shared.ts";
import { PublishRecord } from "../publish/types.ts";
import { ProjectContext } from "../project/types.ts";
import { renderProgress } from "../command/render/render-info.ts";
import { inspectConfig, isDocumentConfig } from "../quarto-core/inspect.ts";
import { kOutputFile, kTitle } from "../config/constants.ts";
import { inputFilesDir } from "../core/render.ts";
import {
  writeProjectPublishDeployment,
  writePublishDeployment,
} from "./config.ts";
import { websiteTitle } from "../project/types/website/website-config.ts";
import { gfmAutoIdentifier } from "../core/pandoc/pandoc-id.ts";
import { RenderFlags } from "../command/render/types.ts";

export const kSiteContent = "site";
export const kDocumentContent = "document";

export async function publishSite(
  project: ProjectContext,
  provider: PublishProvider,
  account: AccountToken,
  options: PublishOptions,
  target?: PublishRecord
) {
  // create render function
  const renderForPublish = async (
    flags?: RenderFlags
  ): Promise<PublishFiles> => {
    let metadataByInput: Record<string, InputMetadata> = {};

    if (options.render) {
      renderProgress("Rendering for publish:\n");
      const services = renderServices();
      // const renderResultById;
      try {
        const result = await render(project.dir, {
          services,
          flags,
          setProjectDir: true,
        });

        metadataByInput = result.files.reduce(
          (accumulatedResult: any, currentInput) => {
            const key: string = currentInput.input as string;
            accumulatedResult[key] = {
              title: currentInput.format.metadata.title,
              author: currentInput.format.metadata.author,
              date: currentInput.format.metadata.date,
            };
            return accumulatedResult;
          },
          {}
        );

        if (result.error) {
          throw result.error;
        }
      } finally {
        services.cleanup();
      }
    }
    // return PublishFiles
    const outputDir = projectOutputDir(project);
    const files: string[] = [];
    for (const walk of walkSync(outputDir)) {
      if (walk.isFile) {
        files.push(relative(outputDir, walk.path));
      }
    }
    return normalizePublishFiles({
      baseDir: outputDir,
      rootFile: "index.html",
      files,
      metadataByInput,
    });
  };

  // publish
  const siteTitle = websiteTitle(project.config) || basename(project.dir);
  const siteSlug = gfmAutoIdentifier(siteTitle, false);
  const [publishRecord, siteUrl] = await provider.publish(
    account,
    kSiteContent,
    project.dir,
    siteTitle,
    siteSlug,
    renderForPublish,
    options,
    target
  );
  if (publishRecord) {
    // write publish record if the id wasn't explicitly provided
    if (options.id === undefined) {
      writeProjectPublishDeployment(
        project,
        provider.name,
        account,
        publishRecord
      );
    }
  }

  // return url
  return siteUrl;
}

export async function publishDocument(
  document: string,
  provider: PublishProvider,
  account: AccountToken,
  options: PublishOptions,
  target?: PublishRecord
) {
  // establish title
  let title = basename(document, extname(document));
  const fileConfig = await inspectConfig(document);
  if (isDocumentConfig(fileConfig)) {
    title = (Object.values(fileConfig.formats)[0].metadata[kTitle] ||
      title) as string;
  }

  // create render function
  const renderForPublish = async (
    flags?: RenderFlags
  ): Promise<PublishFiles> => {
    const files: string[] = [];
    if (options.render) {
      renderProgress("Rendering for publish:\n");
      const services = renderServices();
      try {
        const result = await render(document, {
          services,
          flags,
        });
        if (result.error) {
          throw result.error;
        }

        // populate files
        const baseDir = result.baseDir || dirname(document);
        const asRelative = (file: string) => {
          if (isAbsolute(file)) {
            return relative(baseDir, file);
          } else {
            return file;
          }
        };
        let rootFile: string | undefined;
        for (const resultFile of result.files) {
          const file = asRelative(resultFile.file);
          if (!rootFile) {
            rootFile = file;
          }
          files.push(file);
          if (resultFile.supporting) {
            files.push(
              ...resultFile.supporting
                .map((sf) => Deno.realPathSync(sf))
                .map(asRelative)
            );
          }
          files.push(...resultFile.resourceFiles.map(asRelative));
        }
        return normalizePublishFiles({
          baseDir,
          rootFile: rootFile!,
          files,
        });
      } finally {
        services.cleanup();
      }
    } else {
      // not rendering so we inspect
      const baseDir = dirname(document);
      if (isDocumentConfig(fileConfig)) {
        // output files
        let rootFile: string | undefined;
        for (const format of Object.values(fileConfig.formats)) {
          title = (format.metadata[kTitle] || title) as string;
          const outputFile = format.pandoc[kOutputFile];
          if (outputFile && existsSync(join(baseDir, outputFile))) {
            files.push(outputFile);
            if (!rootFile) {
              rootFile = outputFile;
            }
          } else {
            throw new Error(`Output file ${outputFile} does not exist.`);
          }
        }
        // filesDir (if it exists)
        const filesDir = inputFilesDir(document);
        if (existsSync(filesDir)) {
          files.push(filesDir);
        }
        // resources
        files.push(...fileConfig.resources);
        // return
        return normalizePublishFiles({
          baseDir,
          rootFile: rootFile!,
          files,
        });
      } else {
        throw new Error(
          `The specifed document (${document}) is not a valid quarto input file`
        );
      }
    }
  };

  // publish
  const [publishRecord, siteUrl] = await provider.publish(
    account,
    kDocumentContent,
    document,
    title,
    gfmAutoIdentifier(title, false),
    renderForPublish,
    options,
    target
  );
  if (publishRecord) {
    // write publish record if the id wasn't explicitly provided
    if (options.id === undefined) {
      writePublishDeployment(document, provider.name, account, publishRecord);
    }
  }

  // return url
  return siteUrl;
}

function normalizePublishFiles(publishFiles: PublishFiles) {
  publishFiles.files = publishFiles.files.reduce((files, file) => {
    const filePath = join(publishFiles.baseDir, file);
    if (Deno.statSync(filePath).isDirectory) {
      for (const walk of walkSync(filePath)) {
        if (walk.isFile) {
          files.push(relative(publishFiles.baseDir, walk.path));
        }
      }
    } else {
      files.push(file);
    }
    return files;
  }, new Array<string>());
  publishFiles.files = ld.uniq(publishFiles.files) as string[];
  return publishFiles;
}<|MERGE_RESOLUTION|>--- conflicted
+++ resolved
@@ -1,17 +1,9 @@
 /*
-<<<<<<< HEAD
- * publish.ts
- *
- * Copyright (C) 2020 by RStudio, PBC
- *
- */
-=======
 * publish.ts
 *
 * Copyright (C) 2020-2022 Posit Software, PBC
 *
 */
->>>>>>> 1741ba54
 
 import * as ld from "../core/lodash.ts";
 
@@ -70,7 +62,6 @@
     if (options.render) {
       renderProgress("Rendering for publish:\n");
       const services = renderServices();
-      // const renderResultById;
       try {
         const result = await render(project.dir, {
           services,
